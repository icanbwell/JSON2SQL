import logging
from collections import namedtuple

logger = logging.getLogger(u'JSON2SQLGenerator')


class JSON2SQLGenerator(object):
    """
    To Generate SQL query from JSON data
    """

<<<<<<< HEAD
    # Mapping of field to join name assigned to table.
    # Format should be field_identifier: table alias
    self._join_names = {}
=======
    # Names of the joined tables currently in query in the format ('{table_name}.{field_name}')
    joined_table_names = set()
>>>>>>> 7594b75f

    # Constants to map JSON keys
    WHERE_CONDITION = 'condition'
    AND_CONDITION = 'and'
    OR_CONDITION = 'or'
    NOT_CONDITION = 'not'
    EXISTS_CONDITION = 'exists'

    # Supported data types by plugin
    INTEGER = 'integer'
    STRING = 'string'
    DATE = 'date'
    DATE_TIME = 'datetime'
    BOOLEAN = 'boolean'
    NULLBOOLEAN = 'nullboolean'
    CHOICE = 'choice'
    MULTICHOICE = 'multichoice'

    # Supported operators
    VALUE_OPERATORS = namedtuple('VALUE_OPRATORS', [
        'equals', 'greater_than', 'less_than',
        'greater_than_equals', 'less_than_equals',
        'not_equals', 'is_op', 'in_op', 'like', 'between'
    ])(
        equals='=',
        greater_than='>',
        less_than='<',
        greater_than_equals='>=',
        less_than_equals='<=',
        not_equals='<>',
        is_op='IS',
        in_op='IN',
        like='LIKE',
        between='between'
    )

    DATA_TYPES = namedtuple('DATA_TYPES', [
        'integer', 'string', 'date', 'date_time', 'boolean', 'nullboolean'
        'choice', 'multichoice'
    ])(
        integer=INTEGER,
        string=STRING,
        date=DATE,
        date_time=DATE_TIME,
        boolean=BOOLEAN,
        nullboolean=NULLBOOLEAN,
        choice=CHOICE,
        multichoice=MULTICHOICE
    )

    def __init__(self, field_mapping, paths):
        """
        Initialise basic params.
        :param field_mapping: (tuple) tuple of tuples containing (field_identifier, field_name, table_name).
        :param paths: (tuple) tuple of tuples containig (join_table, join_field, parent_table, parent_field).
                      Information about paths from a model to reach to a specific model and when to stop.
        :return: None
        """

        self.field_mapping = self.parse_field_mapping(field_mapping)
        self.paths = self.parse_path_mapping(paths)

        # Mapping to be used to parse various combination keywords data
        self.WHERE_CONDITION_MAPPING = {
            self.WHERE_CONDITION: self._generate_where_phrase,
            self.AND_CONDITION: self._parse_and,
            self.OR_CONDITION: self._parse_or,
            self.NOT_CONDITION: self._parse_not,
            self.EXISTS_CONDITION: self._parse_exists,
        }

    def generate_sql(self, data, base_table):
        """
        Create SQL query from provided json
        :param data: (dict) Actual JSON containing nested condition data.
                     Must contain two keys - fields(contains list of fields involved in SQL) and where_data(JSON data)
        :param base_table: (string) Exact table name as in DB to be used with FROM clause in SQL.
        :return: (unicode) Finalized SQL query unicode
        """

        join_phrase = self._create_join(data['fields'])
        where_phrase = self._create_where(data['where_data'])

        return u'SELECT COUNT(*) FROM {base_table} {join_phrase} WHERE {where_phrase}'.format(
            join_phrase=join_phrase,
            base_table=base_table,
            where_phrase=where_phrase
        )

    def _join_member_table(self, table):
        """
        Function to find member table path from child table
        :param table: child table name
        :return: path from child table to member table.
        """
        table_data = self.paths.get(table)
        query = ''
        if table_data:
            parent_table = table_data['parent_table']
            parent_column = table_data['parent_column']
            if '{parent_table}.{parent_column}'.format(parent_table=parent_table, parent_column=parent_column) not in self.joined_table_names:
                if parent_table != 'patients_member':
                    query = self._join_member_table(parent_table)
                query = '{query} inner join {join_table} on {join_table}.{join_column} = {parent_table}.{parent_column}'.format(
                    parent_table=parent_table,
                    parent_column=parent_column,
                    join_column=table_data['join_column'],
                    query=query,
                    join_table=table
                )
                self.joined_table_names.add('{join_table}.{join_column}'.format(
                    join_table=table,
                    join_column=table_data['join_column']
                ))
        else:
            logger.error('Table Data not found in paths for table name [{}]'.format(table))
        return query

    def _create_join(self, fields):
        """
        Creates join phrase for SQL using the field, field_mapping and joins. 
        Updates _join_names to assign names to each field to be used by _create_where
        :param fields: (list) Fields for which joins need to be created
        :return: (unicode) unicode string that can be appended to SQL just after FROM <table_name>
        """
        query = ''
        for field in fields:
            query += self._join_member_table(self.field_maping[field]['table_name'])
        return query

    def _create_where(self, data):
        """
        This function uses recursion to generate sql for nested conditions.
        Every key in the dict will map to a function by referencing WHERE_CONDITION_MAPPING.
        The function mapped to that key will be responsible for generating SQL for that part of the data.
        :param data: (dict) Conditions data which needs to be parsed to generate SQL
        :return: (unicode) Unicode representation of data into SQL
        """
        raise NotImplementedError

    def _generate_where_phrase(self, where):
        """
        Function to generate a single condition(column1 = 1, or column1 BETWEEN 1 and 5) based on data provided.
        Uses _join_names to assign table_name to a field in query.
        :param where: (dict) will contain required data to generate condition. 
                      Sample Format: {"field": , "primary_value": ,"operator": , "secondary_value"(optional): }
        :return: (unicode) SQL condition in unicode represented by where data
        """
        # In this method the main logic will reside for 
        # conveting a given data in the form dict to a actual SQL condtion,
        # which could be added to a where clause in the final SQL
        raise NotImplementedError

    def _parse_and(self, data):
        """
        To parse the AND condition for where clause.
        :param data: (list) contains list of data for conditions that need to be ANDed
        :return: (unicode) unicode containing SQL condition represeted by data ANDed. 
                 This SQL can be directly placed in a SQL query
        """
        raise NotImplementedError

    def _parse_or(self, data):
        """
        To parse the OR condition for where clause.
        :param data: (list) contains list of data for conditions that need to be ORed
        :return: (unicode) unicode containing SQL condition represeted by data ORed. 
                 This SQL can be directly placed in a SQL query
        """
        raise NotImplementedError

    def _parse_exists(self, data):
        """
        To parse the EXISTS check/wrapper for where clause.
        :param data: (list) contains a list of single element of data for conditions that 
                            need to be wrapped with a EXISTS check in WHERE clause
        :return: (unicode) unicode containing SQL condition represeted by data with EXISTS check. 
                 This SQL can be directly placed in a SQL query
        """
        raise NotImplementedError
   
    def _parse_not(self, data):
        """
        To parse the NOT check/wrapper for where clause.
        :param data: (list) contains a list of single element of data for conditions that 
                            need to be wrapped with a NOT check in WHERE clause
        :return: (unicode) unicode containing SQL condition represeted by data with NOT check. 
                 This SQL can be directly placed in a SQL query
        """
        raise NotImplementedError
   
    def _parse_conditions(self, condition, data):
        """
        To parse AND, NOT, OR, EXISTS data and
        deligate to proper functions to generate combinations according to condition provided.
        NOTE: This function doesn't do actual parsing. 
              All it does is deligate to a function that would parse the data.
              The main logic for parsing only resides in _generate_where_phrase
              as every condition is similar, its just how we group them
        :param condition: (string) the condition to use to combine the condition represented by data
        :param data: (list) list conditions to be combined or parsed
        :return: (unicode) unicode string that could be placed in the SQL
        """
        raise NotImplementedError

    def parse_field_mapping(self, field_mapping):
        """
        Converts tuple of tuples to dict.
        :param field_mapping: (tuple) tuple of tuples in the format ((field_identifier, field_name, table_name),)
        :return: (dict) dict in the format {'field_identifier': {'field_name': , 'table_name': }}
        """
        raise NotImplementedError

    def parse_paths_mapping(self, paths):
        """
        Converts tuple of tuples to dict.
        :param paths: (tuple) tuple of tuples in the format ((join_table, join_field, parent_table, parent_field),)
        :return: (dict) dict in the format {'join_table': {'join_field': , 'parent_table': , 'parent_field': }}
        """
        raise NotImplementedError<|MERGE_RESOLUTION|>--- conflicted
+++ resolved
@@ -9,14 +9,8 @@
     To Generate SQL query from JSON data
     """
 
-<<<<<<< HEAD
-    # Mapping of field to join name assigned to table.
-    # Format should be field_identifier: table alias
-    self._join_names = {}
-=======
     # Names of the joined tables currently in query in the format ('{table_name}.{field_name}')
     joined_table_names = set()
->>>>>>> 7594b75f
 
     # Constants to map JSON keys
     WHERE_CONDITION = 'condition'
@@ -191,7 +185,7 @@
     def _parse_exists(self, data):
         """
         To parse the EXISTS check/wrapper for where clause.
-        :param data: (list) contains a list of single element of data for conditions that 
+        :param data: (list) contains a list of single element of data for conditions that
                             need to be wrapped with a EXISTS check in WHERE clause
         :return: (unicode) unicode containing SQL condition represeted by data with EXISTS check. 
                  This SQL can be directly placed in a SQL query
@@ -201,7 +195,7 @@
     def _parse_not(self, data):
         """
         To parse the NOT check/wrapper for where clause.
-        :param data: (list) contains a list of single element of data for conditions that 
+        :param data: (list) contains a list of single element of data for conditions that
                             need to be wrapped with a NOT check in WHERE clause
         :return: (unicode) unicode containing SQL condition represeted by data with NOT check. 
                  This SQL can be directly placed in a SQL query
